using Test, Crystalline, StaticArrays, LinearAlgebra

@testset "KVec" begin

    @testset "Construction, parsing, and show" begin
        # parsing: primary functionality
        @test dim(KVec("u")) == 1
        @test dim(KVec("0,0.5")) == 2
        @test dim(KVec("0.3,0.2,.1")) == 3
        @test parts(KVec("u,v,w")) == ([0,0,0], [1 0 0; 0 1 0; 0 0 1])

        @test KVec{1}("-u") == KVec{1}("-α") == KVec(zeros(1), fill(-1,1,1)) == KVec(zero(SVector{1,Float64}), -one(SMatrix{1,1,Float64}))

        @test string(KVec{3}("u+1,0,0.5")) == string(KVec{3}("1.0+u,0,0.5")) == "[1+α, 0, 1/2]"
        @test string(KVec{3}("u+v,u,0"))   == string(KVec{3}("α+β,α,0"))     == "[α+β, α, 0]"
        @test string(KVec{3}("-0.3,0.2,-.1")) == "[-3/10, 1/5, -1/10]"

        @test string(KVec{3}("α, 2α, 0.0"))   == string(KVec{3}("α, 2.0α, 0.0")) == "[α, 2α, 0]"
        @test string(KVec{3}("α, 2α+2, 0.0")) == string(KVec{3}("α, 2.0α+2.0, 0.0")) == "[α, 2+2α, 0]"
        @test string(KVec{3}("β, -2/3, -0.75")) == string(KVec{3}("v, -0.66666666666666667, -3/4")) == "[β, -2/3, -3/4]"

        # parsing: allow some basic multiplication usage
        @test sprint(show, KVec("2+3*u, 1-2*v")) == "[2+3α, 1-2β]"
        @test sprint(show, KVec("-3*u, -v")) == "[-3α, -β]"
        @test sprint(show, KVec("3*u, v")) == "[3α, β]"
        @test sprint(show, KVec("-3*u+1, -β+1/2")) == "[1-3α, 1/2-β]"
        @test sprint(show, KVec("-1*u+1/3, 2+1*β")) == "[1/3-α, 2+β]"

        # fancy parsing & round-tripping: basic division use in both constant & free parts
        kv = KVec{3}("α+3.5, 4/5-0.5β+0.5γ, 0.5β+0.25+0.5γ")
        @test kv == KVec{3}("7/2+1/1α, 4/5-1/2β+1/2γ, 1/2β+1/4+1/2γ")
        @test KVec{3}(string(kv)) == kv
        @test KVec("-1/2+3/2u") == KVec("-0.5+1.5u") == KVec("3/2u-0.5") == KVec("1.5u-1/2")
        @test KVec("3/2u") == KVec("1.5α")

        # functor-like usage
        @test KVec{3}("x,y,z")(0,1,2) == [0.0,1.0,2.0]
        @test KVec{2}("α,.5")() == KVec{2}("α,.5")(nothing) == [0,0.5]
        @test KVec{3}("u,v,0.5")([.7,.2,.3]) == [.7,.2,.5]
        @test KVec{3}("v,u,0.5")([.7,.2,.3]) == [.2,.7,.5]

        @test KVec([0.0,1//1,2]) == KVec{3}("0,1,2")

        @test zero(KVec{3}) == KVec{3}("0,0,0") == zero(KVec{3}("1,2,3"))
    end

    αβγ = Crystalline.TEST_αβγ
    @testset "Composition" begin
        @test SymOperation{2}("x,y") * KVec{2}("1,α") == KVec{2}("1,α")

        # 4⁺ rotation
        @test SymOperation{2}("-y,x") * KVec(.4,.3) == KVec(-.3,.4)

        # composition is associative for both `KVec`s and `RVec`s
        kv  = KVec("α, -α")
        kv′ = KVec("α, 1/2-2β")
        g   = S"-x+y,-x" # 3⁻
        h   = S"-x,-x+y" # m₂₁
        @test h * (g * kv)  == (h * g) * kv
        @test h * (g * kv′) == (h * g) * kv′
        
        rv  = RVec("α, -α")
        rv′ = RVec("1/4+α, 1/2-2β")
        g   = S"-x+y,-x" # 3⁻
        h   = S"-x,-x+y+1/3" # m₂₁
        @test h * (g * rv)  == (h * g) * rv
        @test h * (g * rv′) == (h * g) * rv′
<<<<<<< HEAD
=======
    end

    @testset "Composition of SymmetryOperation and AbstractPoint" begin
        @test SymOperation{2}("x,y") * ReciprocalPoint(.2, .3) == ReciprocalPoint(.2, .3)
        @test SymOperation{2}("x,-y") * DirectPoint(.2, -.3) == DirectPoint(.2, .3)

        op = SymOperation{3}("-z,x,-y")
        k = ReciprocalPoint(.2, .15, .42)
        r = DirectPoint(.8, .23, -.37)
        @test k⋅r ≈ (op*k)⋅(op*r)

        op = SymOperation{3}("-z,x,-y+1/3")
        @test op*r ≈ DirectPoint(.37, .8, -.23+1/3)
>>>>>>> 31fa2f61
    end
end<|MERGE_RESOLUTION|>--- conflicted
+++ resolved
@@ -65,8 +65,6 @@
         h   = S"-x,-x+y+1/3" # m₂₁
         @test h * (g * rv)  == (h * g) * rv
         @test h * (g * rv′) == (h * g) * rv′
-<<<<<<< HEAD
-=======
     end
 
     @testset "Composition of SymmetryOperation and AbstractPoint" begin
@@ -80,6 +78,5 @@
 
         op = SymOperation{3}("-z,x,-y+1/3")
         @test op*r ≈ DirectPoint(.37, .8, -.23+1/3)
->>>>>>> 31fa2f61
     end
 end