--- conflicted
+++ resolved
@@ -46,12 +46,9 @@
     # band representations
     include("classification.jl")  # does topo classification agree w/ Adrian?
     include("bandrep.jl")         # do k-vectors match (Bilbao's bandreps vs ISOTROPY)?
-<<<<<<< HEAD
     include("calc_bandreps.jl")   # tests of /src/calc_bandreps.jl
     
-=======
 
     # magnetic space groups
     include("mspacegroup.jl")
->>>>>>> 00682e28
 end