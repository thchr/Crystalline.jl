using Crystalline, Test

if !isdefined(Main, :LGIRS)
    LGIRS = lgirreps.(1:MAX_SGNUM[3], Val(3)) # loaded from our saved .jld2 files
end

@testset "k-vectors required by BandRepSet analysis" begin
allpaths = false
spinful  = false
debug = false

@testset "Complex (no TR) irreps" begin
# --- test complex-form irreps (not assuming time-reversal symmetry) ---
for (sgnum, lgirsd) in enumerate(LGIRS)
    brs = bandreps(sgnum, allpaths=allpaths, spinful=spinful, timereversal=false)
    irlabs_brs = irreplabels(brs)
    klabs_brs = klabels(brs)

    irlabs_ISO = [label(lgir) for lgirs in values(lgirsd) for lgir in lgirs]
    klabs_ISO = keys(lgirsd)

    for (iridx_brs, irlab_brs) in enumerate(irlabs_brs)
        klab = klabel(irlab_brs)
        @test irlab_brs ∈ irlabs_ISO
        if debug && irlab_brs ∉ irlabs_ISO
            @info "Cannot find complex irrep $(irlab_brs) in ISOTROPY dataset (sgnum = $sgnum)"
        end

        # test that ISOTROPY's labelling & representation of k-vectors agree with BCD
        kidx_brs = findfirst(==(klab), klabs_brs)
        @test brs.kvs[kidx_brs] == position(first(lgirsd[klab]))
        if debug && brs.kvs[kidx_brs] ≠ position(first(lgirsd[klab]))
            println("Different definitions of k-point labels in space group ", sgnum)
            println("   brs, ", klab, ": ",string(brs.kvs[kidx_brs]))
            println("   ISO, ", klab, ": ",string(position(first(lgirsd[klab]))), "\n")
        end

    end
end
end

@testset "Physically irreducible irreps/co-reps (with TR)" begin
# --- test physically irreducible irreps/co-reps (assuming time-reversal symmetry) ---
for (sgnum, lgirsd) in enumerate(LGIRS)
    brs = bandreps(sgnum, allpaths=allpaths, spinful=spinful, timereversal=true)
    irlabs_brs = irreplabels(brs)
    klabs_brs = klabels(brs)

    irlabs_ISO = Vector{String}()
    realirlabs_ISO = Vector{String}()
    klabs_ISO = keys(lgirsd)
    klabs_ISO = Vector{String}(undef, length(lgirsd))
    for lgirs in values(lgirsd)
        append!(irlabs_ISO,     [label(lgir) for lgir in lgirs])
        append!(realirlabs_ISO, label.(realify(lgirs)))
    end
    irlabs_ISO = irlabs_ISO
    realirlabs_ISO = realirlabs_ISO

    for (iridx_brs, irlab_brs) in enumerate(irlabs_brs)
        klab = klabel(irlab_brs)
        @test irlab_brs ∈ realirlabs_ISO
        if debug && irlab_brs ∉ realirlabs_ISO
            @info "Cannot find real irrep $(irlab_brs) in ISOTROPY dataset (sgnum = $sgnum)"
        end

        # test that ISOTROPY's labelling & representation of k-vectors agree with BCD
        kidx_brs = findfirst(==(klab), klabs_brs)
        @test brs.kvs[kidx_brs] == position(first(lgirsd[klab]))
    end
end
end
end

@testset "BandRepSet and BandRep" begin
    brs = bandreps(230)
    # iterated concatenation of vectors of `brs` should give `matrix`
    @test stack(brs) == stack(brs) == hcat(brs...)
    # length of BandRep as vectors should be = number of irreps + 1 (i.e. includes filling)
<<<<<<< HEAD
    @test length(BRS[1]) == length(BRS[1].irvec)+1
    @test BRS[1] == vcat(BRS[1].irvec, dim(BRS[1]))
end


# NOTE/TODO: This would be nice to have, but is presently broken because the irrep labels
#   used by BANDREP are not quite the proper ones: e.g., BANDREP will call the 2D
#   glued-together" irrep E the ¹E²E irrep; that's not wrong per se, but it's not quite
#   right either.
#   Similarly, when there's only one A irrep, BANDREP will still include a redundant 
#   ₁-subscript; again, not wrong, but not quite right. The right fix seems to be to go
#   through the stored data we retrieve from BANDREP and then fix it there - but that's 
#   too annoying for now - so, we just don't test it at the moment.
#=
@testset "BandRepSet site-symmetry irreps" begin
    siteir_name(br) = replace(br.label, "↑G"=>"")
    for timereversal in (true)
        for sgnum in 1:230
            brs = bandreps(sgnum, 3; timereversal)
            wps = wyckoffs(sgnum)
            sitegd = Dict(label(wp)=>sitegroup(brs.sgnum, wp) for wp in wps)
            siteirsd = Dict(wp_str=>Crystalline.siteirreps(siteg) for (wp_str, siteg) in sitegd)
            timereversal && (siteirsd = Dict(wp_str => realify(siteirs) for (wp_str, siteirs) in siteirsd))
            for br in brs
                siteirs = siteirsd[br.wyckpos] 
                siteirs_labs = mulliken.(siteirs)
                @test siteir_name(br) ∈ siteirs_labs
            end
        end
    end
end
=#
=======
    @test length(brs[1]) == length(brs[1].irvec)+1
    @test brs[1] == vcat(brs[1].irvec, dim(brs[1]))
end
>>>>>>> 31fa2f61
<|MERGE_RESOLUTION|>--- conflicted
+++ resolved
@@ -77,9 +77,8 @@
     # iterated concatenation of vectors of `brs` should give `matrix`
     @test stack(brs) == stack(brs) == hcat(brs...)
     # length of BandRep as vectors should be = number of irreps + 1 (i.e. includes filling)
-<<<<<<< HEAD
-    @test length(BRS[1]) == length(BRS[1].irvec)+1
-    @test BRS[1] == vcat(BRS[1].irvec, dim(BRS[1]))
+    @test length(brs[1]) == length(brs[1].irvec)+1
+    @test brs[1] == vcat(brs[1].irvec, dim(brs[1]))
 end
 
 
@@ -109,9 +108,4 @@
         end
     end
 end
-=#
-=======
-    @test length(brs[1]) == length(brs[1].irvec)+1
-    @test brs[1] == vcat(brs[1].irvec, dim(brs[1]))
-end
->>>>>>> 31fa2f61
+=#