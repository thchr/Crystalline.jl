--- conflicted
+++ resolved
@@ -210,15 +210,10 @@
     end
 end
 
-<<<<<<< HEAD
-function prettyprint_irrep_scalars(io::IO, v::Number, ϕabc_contrib::Bool=false;
-                                    atol::Real=DEFAULT_ATOL, digits::Int=4)
-=======
 function prettyprint_irrep_scalars(
         io::IO, v::Number, ϕabc_contrib::Bool=false;
         atol::Real=DEFAULT_ATOL, digits::Int=4
     )
->>>>>>> 31fa2f61
 
     if norm(v) < atol
         print(io, 0)
@@ -250,15 +245,10 @@
     end
 end
 
-<<<<<<< HEAD
-function prettyprint_irrep_matrix(io::IO, lgir::LGIrrep, i::Integer, prefix::AbstractString;
-                                  digits::Int=4)
-=======
 function prettyprint_irrep_matrix(
         io::IO, lgir::LGIrrep, i::Integer, prefix::AbstractString;
         digits::Int=4
     )
->>>>>>> 31fa2f61
     # unpack
     k₀, kabc = parts(position(group(lgir)))
     P = lgir.matrices[i]
@@ -342,13 +332,6 @@
     println(io, irlab, " ─┬", repeat("─", nboxdelims))
 end
 
-<<<<<<< HEAD
-# --- IrrepCollection ---
-function summary(io::IO, c::IrrepCollection{T}) where T
-    print(io, length(c), "-element IrrepCollection{", T, "}")
-end
-function show(io::IO, ::MIME"text/plain", c::IrrepCollection)
-=======
 # ---------------------------------------------------------------------------------------- #
 # Collection{<:AbstractIrrep}
 
@@ -356,7 +339,6 @@
     print(io, length(c), "-element Collection{", T, "}")
 end
 function show(io::IO, ::MIME"text/plain", c::Collection{T}) where T <: AbstractIrrep
->>>>>>> 31fa2f61
     summary(io, c)
     isassigned(c, firstindex(c)) && _print_group_descriptor(io, group(first(c)); prefix=" for ")
     println(io, ":")
@@ -369,24 +351,16 @@
         i ≠ length(c) && println(io)
     end
 end
-<<<<<<< HEAD
-function show(io::IO, c::IrrepCollection)
-    show(io, c.irs)
-=======
 function show(io::IO, c::Collection{T}) where T <: AbstractIrrep
     show(io, c.vs)
->>>>>>> 31fa2f61
     g = group(first(c))
     if position(g) !== nothing
         printstyled(io, " (", fullpositionlabel(g), ")"; color=:light_black)
     end
 end
 
-<<<<<<< HEAD
-=======
 # ---------------------------------------------------------------------------------------- #
 # CharacterTable
->>>>>>> 31fa2f61
 
 function show(io::IO, ::MIME"text/plain", ct::AbstractCharacterTable)
     chars = matrix(ct)
@@ -554,7 +528,7 @@
     # print k-vec labels
     print(io, "  KVecs: ")
     join(io, klabels(brs), ", ")
-end
+    end
 
 # ---------------------------------------------------------------------------------------- #
 # SymmetryVector
@@ -631,7 +605,7 @@
         # TODO: Would be nice to highlight the `row_labels` in a style matching the contents,
         #       but not possible atm (https://github.com/ronisbr/PrettyTables.jl/issues/122)
         )
-end
+    end
 
 # ---------------------------------------------------------------------------------------- #
 # CompositeBandRep
@@ -644,7 +618,7 @@
         if first
             first = false
             c < 0 && print(io, "-")
-        else
+    else
             print(io, " ", Crystalline.signaschar(c), " ")
         end
         if !isone(absc)
@@ -657,11 +631,11 @@
         print(io, cbr.brs[j])
     end
     first && print(io, "0")
-end
+    end
 
 function Base.show(io::IO, ::MIME"text/plain", cbr::CompositeBandRep{D}) where D
     println(io, length(irreplabels(cbr)), "-irrep ", typeof(cbr), ":")
-    print(io, " ")
+                print(io, "  ")
     show(io, cbr)
     μ = occupation(cbr)
     printstyled(io, " (", μ, " band", abs(μ) ≠ 1 ? "s" : "", ")", color=:light_black)
