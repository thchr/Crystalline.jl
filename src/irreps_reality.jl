--- conflicted
+++ resolved
@@ -232,11 +232,7 @@
         end
     end
     
-<<<<<<< HEAD
-    return IrrepCollection(lgirs′)
-=======
     return Collection(lgirs′)
->>>>>>> 31fa2f61
 end
 
 """
@@ -324,11 +320,7 @@
                       # `AbstractIrrep`, which is probably not a great idea, but meh)
                       ntuple(i->getfield(ir, 5+i), Val(T_extrafields))...))
     end
-<<<<<<< HEAD
-    return IrrepCollection(irs′)
-=======
     return Collection(irs′)
->>>>>>> 31fa2f61
 end
 
 # ---------------------------------------------------------------------------------------- #
