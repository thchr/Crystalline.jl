# ---------------------------------------------------------------------------------------- #
# LittleGroup data loading
"""
    littlegroups(sgnum::Integer, D::Union{Val{Int}, Integer}=Val(3)) 
                                                        -> Dict{String, LittleGroup{D}}

For given space group number `sgnum` and dimension `D`, return the associated little groups
(`LittleGroups{D}`s) at high-symmetry k-points, lines, and planes (see also
[`lgirreps`](@ref)).

Returns a `Dict` with little group **k**-point labels as keys and vectors of
`LittleGroup{D}`s as values.

## Notes
A conventional crystallographic setting is assumed (as in [`spacegroup`](@ref)).

Unlike `spacegroup`, "centering"-copies of symmetry operations are not included in the
returned `LittleGroup`s; as an example, space group 110 (body-centered, with centering
symbol 'I') has a centering translation `[1/2,1/2,1/2]` in the conventional setting:
the symmetry operations returned by `spacegroup` thus includes e.g. both `{1|0}` and 
`{1|½,½,½}` while the symmetry operations returned by `littlegroups` only include
`{1|0}` (and so on).

Currently, only `D = 3` is supported.

## References
The underlying data is sourced from the ISOTROPY dataset: see also [`lgirreps`](@ref).
"""
function littlegroups(sgnum::Integer, ::Val{D}=Val(3),
                          jldfile::JLD2.JLDFile=LGS_JLDFILES[D][]) where D
    D ∉ (1,2,3) && _throw_invalid_dim(D)

    sgops_str, klabs, kstrs, opsidxs = _load_littlegroups_data(sgnum, jldfile)

    sgops = SymOperation{D}.(sgops_str)
    lgs = Dict{String, LittleGroup{D}}()
    @inbounds for (klab, kstr, opsidx) in zip(klabs, kstrs, opsidxs)
        lgs[klab] = LittleGroup{D}(sgnum, KVec{D}(kstr), klab, sgops[opsidx])
    end
    return lgs
end
# convenience functions without Val(D) usage; avoid internally
littlegroups(sgnum::Integer, D::Integer) = littlegroups(sgnum, Val(D))

# ---------------------------------------------------------------------------------------- #
# LGIrrep data loading

"""
    lgirreps(sgnum::Integer, D::Union{Val{Int}, Integer}=Val(3))
<<<<<<< HEAD
                                            -> Dict{String, IrrepCollection{LGIrrep{D}}}
=======
                                            -> Dict{String, Collection{LGIrrep{D}}}
>>>>>>> 31fa2f61

For given space group number `sgnum` and dimension `D`, return the associated little group
(or "small") irreps (`LGIrrep{D}`s) at high-symmetry k-points, lines, and planes. 

Returns a `Dict` with little group **k**-point labels as keys and vectors of `LGIrrep{D}`s
as values.

## Notes
- The returned irreps are complex in general. Real irreps (as needed in time-reversal
  invariant settings) can subsequently be obtained with the [`realify`](@ref) method.
- Returned irreps are spinless.
- The irrep labelling follows CDML conventions.
- Irreps along lines or planes may depend on free parameters `αβγ` that parametrize the
  **k** point. To evaluate the irreps at a particular value of `αβγ` and return the
  associated matrices, use `(lgir::LGIrrep)(αβγ)`. If `αβγ` is an empty tuple in this call,
  the matrices associated with `lgir` will be evaluated assuming `αβγ = [0,0,...]`.

## References
The underlying data is sourced from the ISOTROPY ISO-IR dataset. Please cite the original
reference material associated with ISO-IR:

1. Stokes, Hatch, & Campbell, 
   [ISO-IR, ISOTROPY Software Suite](https://stokes.byu.edu/iso/irtables.php).
2. Stokes, Campbell, & Cordes,
   [Acta Cryst. A. **69**, 388-395 (2013)](https://doi.org/10.1107/S0108767313007538).

The ISO-IR dataset is occasionally missing some **k**-points that lie outside the basic
domain but still resides in the representation domain (i.e. **k**-points with postscripted
'A', 'B', etc. labels, such as 'ZA'). In such cases, the missing irreps may instead have
been manually sourced from the Bilbao Crystallographic Database.
"""
function lgirreps(sgnum::Integer, Dᵛ::Val{D}=Val(3),
                      lgs_jldfile::JLD2.JLDFile=LGS_JLDFILES[D][],
                      irs_jldfile::JLD2.JLDFile=LGIRREPS_JLDFILES[D][]) where D
    D ∉ (1,2,3) && _throw_invalid_dim(D)
  
    lgs = littlegroups(sgnum, Dᵛ, lgs_jldfile)

    Ps_list, τs_list, realities_list, cdmls_list = _load_lgirreps_data(sgnum, irs_jldfile)

<<<<<<< HEAD
    lgirsd = Dict{String, IrrepCollection{LGIrrep{D}}}()
    for (Ps, τs, realities, cdmls) in zip(Ps_list, τs_list, realities_list, cdmls_list)
        klab = klabel(first(cdmls))
        lg   = lgs[klab]
        lgirsd[klab] = IrrepCollection(
=======
    lgirsd = Dict{String, Collection{LGIrrep{D}}}()
    for (Ps, τs, realities, cdmls) in zip(Ps_list, τs_list, realities_list, cdmls_list)
        klab = klabel(first(cdmls))
        lg   = lgs[klab]
        lgirsd[klab] = Collection(
>>>>>>> 31fa2f61
            [LGIrrep{D}(cdml, lg, P, τ, Reality(reality))
                             for (P, τ, reality, cdml) in zip(Ps, τs, realities, cdmls)])
    end
    
    return lgirsd
end
lgirreps(sgnum::Integer, D::Integer) = lgirreps(sgnum, Val(D))


# ===== utility functions (loads raw data from the harddisk) =====
function _load_littlegroups_data(sgnum::Integer, jldfile::JLD2.JLDFile)   
    jldgroup = jldfile[string(sgnum)]
    sgops_str::Vector{String}      = jldgroup["sgops"]
    klabs::Vector{String}          = jldgroup["klab_list"]
    kstrs::Vector{String}          = jldgroup["kstr_list"]
    opsidxs::Vector{Vector{Int16}} = jldgroup["opsidx_list"]

    return sgops_str, klabs, kstrs, opsidxs
end

function _load_lgirreps_data(sgnum::Integer, jldfile::JLD2.JLDFile)
    jldgroup = jldfile[string(sgnum)] 
    # ≈ 70% of the time in loading all irreps is spent in getting Ps_list and τs_list
    Ps_list::Vector{Vector{Vector{Matrix{ComplexF64}}}}             = jldgroup["matrices_list"]
    τs_list::Vector{Vector{Union{Nothing,Vector{Vector{Float64}}}}} = jldgroup["translations_list"]
    realities_list::Vector{Vector{Int8}}                            = jldgroup["realities_list"]
    cdmls_list::Vector{Vector{String}}                              = jldgroup["cdml_list"]

    return Ps_list, τs_list, realities_list, cdmls_list
end

# ---------------------------------------------------------------------------------------- #
# Evaluation of LGIrrep at specific `αβγ`
function (lgir::LGIrrep)(αβγ::Union{AbstractVector{<:Real}, Nothing} = nothing)
    Ps = lgir.matrices
    τs = lgir.translations
    if !iszero(τs)
        k = position(lgir)(αβγ)
        Ps′ = [copy(P) for P in Ps] # copy this way to avoid overwriting nested array..!
        for (i,τ) in enumerate(τs)
            if !iszero(τ) && !iszero(k)
                Ps′[i] .*= cispi(2*dot(k,τ))  # note cis(x) = exp(ix)
                # NOTE/TODO/FIXME:
                # This follows the convention in Eq. (11.37) of Inui as well as the Bilbao
                # server, i.e. has Dᵏ({I|𝐭}) = exp(i𝐤⋅𝐭); but disagrees with several other
                # references (e.g. Herring 1937a and Kovalev's book; and even Bilbao's
                # own _publications_?!).
                # In these other references one has Dᵏ({I|𝐭}) = exp(-i𝐤⋅𝐭), while Inui takes
                # Dᵏ({I|𝐭}) = exp(i𝐤⋅𝐭) [cf. (11.36)]. The former choice, i.e. Dᵏ({I|𝐭}) =
                # exp(-i𝐤⋅𝐭) actually appears more natural, since we usually have symmetry 
                # operations acting _inversely_ on functions of spatial coordinates and
                # Bloch phases exp(i𝐤⋅𝐫).
                # Importantly, the exp(i𝐤⋅τ) is also the convention adopted by Stokes et al.
                # in Eq. (1) of Acta Cryst. A69, 388 (2013), i.e. in ISOTROPY (also
                # explicated at https://stokes.byu.edu/iso/irtableshelp.php), so, overall,
                # this is probably the sanest choice for this dataset.
                # This weird state of affairs was also noted explicitly by Chen Fang in
                # https://doi.org/10.1088/1674-1056/28/8/087102 (near Eqs. (11-12)).
                #
                # If we wanted swap the sign here, we'd likely have to swap t₀ in the check
                # for ray-representations in `check_multtable_vs_ir(::MultTable, ::LGIrrep)`
                # to account for this difference. It is not enough just to swap the sign
                # - I checked (⇒ 172 failures in test/multtable.jl) - you would have 
                # to account for the fact that it would be -β⁻¹τ that appears in the 
                # inverse operation, not just τ. Same applies here, if you want to 
                # adopt the other convention, it should probably not just be a swap 
                # to -τ, but to -β⁻¹τ. Probably best to stick with Inui's definition.
            end
        end
        
        return Ps′
    else
        return Ps
    end
    # FIXME: Attempt to flip phase convention. Does not pass tests.
    #=
    lg = group(lgir)
    if !issymmorph(lg)
        k = position(lgir)(αβγ)
        for (i,op) in enumerate(lg)
            Ps[i] .* cis(-4π*dot(k, translation(op)))
        end
    end
    =#
end

# ---------------------------------------------------------------------------------------- #
# Misc functions with `LGIrrep`

"""
    israyrep(lgir::LGIrrep, αβγ=nothing) -> (::Bool, ::Matrix)

Computes whether a given little group irrep `ir` is a ray representation 
by computing the coefficients αᵢⱼ in DᵢDⱼ=αᵢⱼDₖ; if any αᵢⱼ differ 
from unity, we consider the little group irrep a ray representation
(as opposed to the simpler "vector" representations where DᵢDⱼ=Dₖ).
The function returns a boolean (true => ray representation) and the
coefficient matrix αᵢⱼ.
"""
function israyrep(lgir::LGIrrep, αβγ::Union{Nothing,Vector{Float64}}=nothing) 
    k = position(lgir)(αβγ)
    lg = group(lgir) # indexing into/iterating over `lg` yields the LittleGroup's operations
    Nₒₚ = length(lg)
    α = Matrix{ComplexF64}(undef, Nₒₚ, Nₒₚ)
    # TODO: Verify that this is OK; not sure if we can just use the primitive basis 
    #       here, given the tricks we then perform subsequently?
    mt = MultTable(primitivize(lg)) 
    for (row, oprow) in enumerate(lg)
        for (col, opcol) in enumerate(lg)
            t₀ = translation(oprow) + rotation(oprow)*translation(opcol) - translation(lg[mt.table[row,col]])
            ϕ  = 2π*dot(k,t₀) # include factor of 2π here due to normalized bases
            α[row,col] = cis(ϕ)
        end
    end
    return any(x->norm(x-1.0)>DEFAULT_ATOL, α), α
end


function ⊕(lgir1::LGIrrep{D}, lgir2::LGIrrep{D}) where D
    if position(lgir1) ≠ position(lgir2) || num(lgir1) ≠ num(lgir2) || order(lgir1) ≠ order(lgir2)
        error("The direct sum of two LGIrreps requires identical little groups")
    end
    if lgir1.translations ≠ lgir2.translations
        error("The provided LGIrreps have different translation-factors and cannot be \
               combined within a single translation factor system")
    end
    
    cdml = label(lgir1)*"⊕"*label(lgir2)
    g   = group(lgir1)
    T   = eltype(eltype(lgir1.matrices))
    z12 = zeros(T, irdim(lgir1), irdim(lgir2))
    z21 = zeros(T, irdim(lgir2), irdim(lgir1))
    matrices = [[m1 z12; z21 m2] for (m1, m2) in zip(lgir1.matrices, lgir2.matrices)]
    translations = lgir1.translations
    reality = UNDEF
    iscorep = lgir1.iscorep || lgir2.iscorep

    return LGIrrep{D}(cdml, g, matrices, translations, reality, iscorep)
end<|MERGE_RESOLUTION|>--- conflicted
+++ resolved
@@ -47,11 +47,7 @@
 
 """
     lgirreps(sgnum::Integer, D::Union{Val{Int}, Integer}=Val(3))
-<<<<<<< HEAD
-                                            -> Dict{String, IrrepCollection{LGIrrep{D}}}
-=======
                                             -> Dict{String, Collection{LGIrrep{D}}}
->>>>>>> 31fa2f61
 
 For given space group number `sgnum` and dimension `D`, return the associated little group
 (or "small") irreps (`LGIrrep{D}`s) at high-symmetry k-points, lines, and planes. 
@@ -92,19 +88,11 @@
 
     Ps_list, τs_list, realities_list, cdmls_list = _load_lgirreps_data(sgnum, irs_jldfile)
 
-<<<<<<< HEAD
-    lgirsd = Dict{String, IrrepCollection{LGIrrep{D}}}()
-    for (Ps, τs, realities, cdmls) in zip(Ps_list, τs_list, realities_list, cdmls_list)
-        klab = klabel(first(cdmls))
-        lg   = lgs[klab]
-        lgirsd[klab] = IrrepCollection(
-=======
     lgirsd = Dict{String, Collection{LGIrrep{D}}}()
     for (Ps, τs, realities, cdmls) in zip(Ps_list, τs_list, realities_list, cdmls_list)
         klab = klabel(first(cdmls))
         lg   = lgs[klab]
         lgirsd[klab] = Collection(
->>>>>>> 31fa2f61
             [LGIrrep{D}(cdml, lg, P, τ, Reality(reality))
                              for (P, τ, reality, cdml) in zip(Ps, τs, realities, cdmls)])
     end
