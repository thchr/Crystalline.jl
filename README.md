--- conflicted
+++ resolved
@@ -39,11 +39,7 @@
 # indexed by their k-point labels; then inspect the small irreps at the A point
 julia> lgirs = lgirreps(16, Val(3))
 julia> lgirs["A"]
-<<<<<<< HEAD
-2-element IrrepCollection{LGIrrep{3}} for ⋕16 (P222) at A = [α, 0, 1/2]:
-=======
 2-element Collection{LGIrrep{3}} for ⋕16 (P222) at A = [α, 0, 1/2]:
->>>>>>> 31fa2f61
 A₁ ─┬─────────────────────────────────────────────
     ├─ 1: ──────────────────────────────── (x,y,z)
     │     1
